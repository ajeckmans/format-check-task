{
    "id": "c0fce034-e7fa-4b48-8feb-1bf86660cb0b",
    "name": "FormatCheck",
    "friendlyName": "Code Format Checker",
    "description": "Checks if code formatting is correct using dotnet format. Any issues found are posted as a comment to the PR.",
    "author": "A. Jeckmans",
    "runsOn": ["Agent", "DeploymentGroup"],
    "execution": {
        "Node10": {
            "target": "scripts/format-check.js",
            "inputs": {
                "solutionPath": "INPUT_SOLUTIONPATH",
                "includePath": "INPUT_INCLUDEPATH",
                "excludePath": "INPUT_EXCLUDEPATH"
            }
        }
    },
    "inputs": [
        {
            "name": "SolutionPath",
            "type": "string",
            "label": "Solution Path",
            "defaultValue": "",
            "required": true,
            "helpMarkDown": "Specify the path to the solution directory."
        },
        {
            "name": "IncludePath",
            "type": "string",
            "label": "Include Path",
            "defaultValue": "",
            "required": false,
            "helpMarkDown": "Specify the path to be included."
        },
        {
            "name": "ExcludePath",
            "type": "string",
            "label": "Exclude Path",
            "defaultValue": "",
            "required": false,
            "helpMarkDown": "Specify the path to be excluded."
        },
        {
            "name": "failOnFormattingErrors",
            "type": "boolean",
            "label": "Fail on Formatting Errors",
            "defaultValue": "true",
            "required": false,
            "helpMarkDown": "If set to false, the task will NOT fail when formatting errors are found."
        },
        {
            "name": "statusCheck",
            "type": "boolean",
            "label": "Set PR Status Check",
            "defaultValue": "false",
            "required": false,
            "helpMarkDown": "If set to true, the task will set a status check in the PR when formatting errors are found."
        },
        {
            "name": "statusCheckName",
            "type": "string",
            "label": "Status Check Name",
<<<<<<< HEAD
            "defaultValue": "format check",
            "required": false,
            "helpMarkDown": "Name of the status check in the PR for formatting errors. This input is only considered if 'Set PR Status Check' is true."
        },
        {
            "name": "statusCheckGenre",
            "type": "string",
            "label": "Status Check Genre",
            "defaultValue": "formatting",
            "required": false,
            "helpMarkDown": "Genre of the status check in the PR for formatting errors. This input is only considered if 'Set PR Status Check' is true."F   
=======
            "defaultValue": "Code Format",
            "required": false,
            "helpMarkDown": "Name of the status check in the PR for formatting errors. This input is only considered if 'Set PR Status Check' is true."
>>>>>>> 96b0a0cc
        }
    ]
}<|MERGE_RESOLUTION|>--- conflicted
+++ resolved
@@ -60,7 +60,6 @@
             "name": "statusCheckName",
             "type": "string",
             "label": "Status Check Name",
-<<<<<<< HEAD
             "defaultValue": "format check",
             "required": false,
             "helpMarkDown": "Name of the status check in the PR for formatting errors. This input is only considered if 'Set PR Status Check' is true."
@@ -71,12 +70,7 @@
             "label": "Status Check Genre",
             "defaultValue": "formatting",
             "required": false,
-            "helpMarkDown": "Genre of the status check in the PR for formatting errors. This input is only considered if 'Set PR Status Check' is true."F   
-=======
-            "defaultValue": "Code Format",
-            "required": false,
-            "helpMarkDown": "Name of the status check in the PR for formatting errors. This input is only considered if 'Set PR Status Check' is true."
->>>>>>> 96b0a0cc
+            "helpMarkDown": "Genre of the status check in the PR for formatting errors. This input is only considered if 'Set PR Status Check' is true."   
         }
     ]
 }